import { OnMessage, OnError, MessagingError, delay, Message, ReceiveMode, Namespace } from "../lib";
import * as dotenv from "dotenv";
dotenv.config();

const str = process.env["SERVICEBUS_CONNECTION_STRING"] || "";
const path = process.env["QUEUE_NAME"] || "";

console.log("str: ", str);
console.log("path: ", path);

async function main(): Promise<void> {
<<<<<<< HEAD
  const ns: Namespace = Namespace.createFromConnectionString(str);
  const client = ns.createQueueClient(path, { receiveMode: ReceiveMode.peekLock, maxConcurrentCalls: 1 });

  console.log("Created listener");

=======
  ns = Namespace.createFromConnectionString(str);
  const client = ns.createQueueClient(path, { receiveMode: ReceiveMode.peekLock });
>>>>>>> 69b9e87f
  const onMessage: OnMessage = async (brokeredMessage: Message) => {
    const messageBody = brokeredMessage.body ? brokeredMessage.body.toString() : null;

    console.log("Message body: ", messageBody);

    brokeredMessage.complete();
  }

  const onError: OnError = (err: MessagingError | Error) => {
    console.log("Error consuming message: ", err);
  };
<<<<<<< HEAD

  client.receive(onMessage, onError, { autoComplete: true });
=======
  //console.log(onMessage, onError);
  client.receive(onMessage, onError, { autoComplete: true, maxConcurrentCalls: 1 });
  // const msgs = await client.receiveBatch(10);
  // console.log(msgs);
  // giving some time for receiver setup to complete. This will make sure that the receiver can receive the newly sent
  // message from now onwards.
  await delay(30000);
  // Giving enough time for the receiver to receive the message...
  //await rcvrHandler.stop();
}
>>>>>>> 69b9e87f

  console.log("Listening for messages");

  // give the receiver some time to consume messages
  await delay(3000);

  return ns.close();
}

main().catch((err) => console.log("Error: ", err));<|MERGE_RESOLUTION|>--- conflicted
+++ resolved
@@ -9,16 +9,11 @@
 console.log("path: ", path);
 
 async function main(): Promise<void> {
-<<<<<<< HEAD
   const ns: Namespace = Namespace.createFromConnectionString(str);
-  const client = ns.createQueueClient(path, { receiveMode: ReceiveMode.peekLock, maxConcurrentCalls: 1 });
+  const client = ns.createQueueClient(path, { receiveMode: ReceiveMode.peekLock });
 
   console.log("Created listener");
 
-=======
-  ns = Namespace.createFromConnectionString(str);
-  const client = ns.createQueueClient(path, { receiveMode: ReceiveMode.peekLock });
->>>>>>> 69b9e87f
   const onMessage: OnMessage = async (brokeredMessage: Message) => {
     const messageBody = brokeredMessage.body ? brokeredMessage.body.toString() : null;
 
@@ -30,21 +25,8 @@
   const onError: OnError = (err: MessagingError | Error) => {
     console.log("Error consuming message: ", err);
   };
-<<<<<<< HEAD
 
-  client.receive(onMessage, onError, { autoComplete: true });
-=======
-  //console.log(onMessage, onError);
   client.receive(onMessage, onError, { autoComplete: true, maxConcurrentCalls: 1 });
-  // const msgs = await client.receiveBatch(10);
-  // console.log(msgs);
-  // giving some time for receiver setup to complete. This will make sure that the receiver can receive the newly sent
-  // message from now onwards.
-  await delay(30000);
-  // Giving enough time for the receiver to receive the message...
-  //await rcvrHandler.stop();
-}
->>>>>>> 69b9e87f
 
   console.log("Listening for messages");
 
